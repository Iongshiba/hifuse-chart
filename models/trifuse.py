--- conflicted
+++ resolved
@@ -326,23 +326,6 @@
             sizes=((32,), (64,), (128,), (256,)), aspect_ratios=((0.5, 1.0, 2.0),) * 4
         )
 
-<<<<<<< HEAD
-        # retina_head = Retina(
-        #     in_channels=embed_dim * 4,
-        #     num_classes=self.num_classes,
-        #     num_anchors=self.num_anchors,
-        #     out_channels=192,
-        # )
-
-        detr_head = DETR(
-            in_channels=embed_dim * 4,
-            num_classes=1,
-            num_queries=100,
-            hidden_dim=256,
-        )
-
-        self.head = detr_head
-=======
         if head == "retina":
             head = Retina(
                 num_classes=self.num_classes,
@@ -364,7 +347,6 @@
                 "Wrong head selection, only 2 options allowed: 'retina' | 'detr'"
             )
         self.head = head
->>>>>>> b29103d3
 
     def _init_weights(self, m):
         if isinstance(m, nn.Linear):
@@ -856,9 +838,9 @@
         self.num_heads = num_heads
         self.window_size = window_size
         self.shift_size = shift_size
-        assert 0 <= self.shift_size < self.window_size, (
-            "shift_size must in 0-window_size"
-        )
+        assert (
+            0 <= self.shift_size < self.window_size
+        ), "shift_size must in 0-window_size"
 
         self.norm1 = norm_layer(dim)
         self.attn = WindowAttention(
